#exportPattern("^[[:alpha:]]+")
exportClasses("RDD")
exportClasses("PipelinedRDD")
exportClasses("Broadcast")
exportMethods(
              "cache",
              "checkpoint",
              "cogroup",
              "collect",
              "collectPartition",
              "combineByKey",
              "count",
              "countByKey",
              "countByValue",
              "distinct",
              "Filter",
              "filterRDD",
              "flatMap",
              "flatMapValues",
              "foreach",
              "foreachPartition",
              "groupByKey",
              "join",
              "keyBy",
              "keys",
              "length",
              "lapply",
              "lapplyPartition",
              "lapplyPartitionsWithIndex",
              "leftOuterJoin",
              "lookup",
              "map",
              "mapPartitions",
              "mapPartitionsWithIndex",
              "mapValues",
              "maximum",
              "minimum",
              "numPartitions",
              "partitionBy",
              "persist",
              "reduce",
              "reduceByKey",
              "rightOuterJoin",
              "sampleRDD",
<<<<<<< HEAD
              "saveAsTextFile",
=======
              "saveAsObjectFile",
>>>>>>> d621dbc3
              "take",
              "takeSample",
              "unionRDD",
              "unpersist",
              "value",
              "values"
             )

# S3 methods exported
export(
       "textFile",
       "objectFile",
       "parallelize",
       "hashCode",
       "includePackage",
       "broadcast",
       "setBroadcastValue",
       "setCheckpointDir"
      )
export("sparkR.init")
useDynLib(SparkR, stringHashCode)<|MERGE_RESOLUTION|>--- conflicted
+++ resolved
@@ -42,11 +42,8 @@
               "reduceByKey",
               "rightOuterJoin",
               "sampleRDD",
-<<<<<<< HEAD
               "saveAsTextFile",
-=======
               "saveAsObjectFile",
->>>>>>> d621dbc3
               "take",
               "takeSample",
               "unionRDD",
