--- conflicted
+++ resolved
@@ -398,7 +398,6 @@
                sortKeyValueList(list(list("a", list(1, NULL)), list("b", list(2, NULL)), list("d", list(NULL, 4)), list("c", list(NULL, 3)))))
 })
 
-<<<<<<< HEAD
 test_that("sortByKey() on pairwise RDDs", {
   numPairsRdd <- map(rdd, function(x) { list (x, x) })
   sortedRdd <- sortByKey(numPairsRdd, ascending = FALSE)
@@ -447,7 +446,7 @@
   actual <- collect(sortedRdd7)
   expect_equal(actual, l3)  
 })
-=======
+
 test_that("collectAsMap() on a pairwise RDD", {
   rdd <- parallelize(sc, list(list(1, 2), list(3, 4)))
   vals <- collectAsMap(rdd)
@@ -464,5 +463,4 @@
   rdd <- parallelize(sc, list(list(1, "a"), list(2, "b")))
   vals <- collectAsMap(rdd)
   expect_equal(vals, list(`1` = "a", `2` = "b"))
-})
->>>>>>> 0c6e0713
+})