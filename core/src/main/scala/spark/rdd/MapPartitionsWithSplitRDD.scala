--- conflicted
+++ resolved
@@ -1,11 +1,4 @@
 package spark.rdd
-
-<<<<<<< HEAD
-import java.lang.ref.WeakReference
-=======
-import spark.RDD
-import spark.Split
->>>>>>> 8512dd32
 
 import spark.{RDD, Split, TaskContext}
 
@@ -17,22 +10,15 @@
  */
 private[spark]
 class MapPartitionsWithSplitRDD[U: ClassManifest, T: ClassManifest](
-<<<<<<< HEAD
-    prev: WeakReference[RDD[T]],
+    prev: RDD[T],
     f: (Int, Iterator[T]) => Iterator[U],
-    preservesPartitioning: Boolean)
-  extends RDD[U](prev.get) {
+    preservesPartitioning: Boolean
+  ) extends RDD[U](prev) {
 
-  override val partitioner = if (preservesPartitioning) prev.get.partitioner else None
-  override def splits = firstParent[T].splits
+  override def getSplits = firstParent[T].splits
+
+  override val partitioner = if (preservesPartitioning) prev.partitioner else None
+
   override def compute(split: Split, context: TaskContext) =
     f(split.index, firstParent[T].iterator(split, context))
-=======
-    prev: RDD[T],
-    f: (Int, Iterator[T]) => Iterator[U])
-  extends RDD[U](prev) {
-
-  override def getSplits = firstParent[T].splits
-  override def compute(split: Split) = f(split.index, firstParent[T].iterator(split))
->>>>>>> 8512dd32
 }