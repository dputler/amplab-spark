#!/bin/bash

#
# Licensed to the Apache Software Foundation (ASF) under one or more
# contributor license agreements.  See the NOTICE file distributed with
# this work for additional information regarding copyright ownership.
# The ASF licenses this file to You under the Apache License, Version 2.0
# (the "License"); you may not use this file except in compliance with
# the License.  You may obtain a copy of the License at
#
#    http://www.apache.org/licenses/LICENSE-2.0
#
# Unless required by applicable law or agreed to in writing, software
# distributed under the License is distributed on an "AS IS" BASIS,
# WITHOUT WARRANTIES OR CONDITIONS OF ANY KIND, either express or implied.
# See the License for the specific language governing permissions and
# limitations under the License.
#

# Figure out where Spark is installed
export SPARK_HOME="$(cd "`dirname "$0"`"/..; pwd)"

source "$SPARK_HOME"/bin/load-spark-env.sh

function usage() {
  if [ -n "$1" ]; then
    echo $1
  fi
  echo "Usage: ./bin/sparkR [options]" 1>&2
  "$SPARK_HOME"/bin/spark-submit --help 2>&1 | grep -v Usage 1>&2
  exit $2
}
export -f usage

if [[ "$@" = *--help ]] || [[ "$@" = *-h ]]; then
  usage
fi

<<<<<<< HEAD
export PROJECT_HOME="${SPARK_HOME}/R/"
if [ $# -eq 0 ]; then
  export R_PROFILE_USER="${SPARK_HOME}/R/lib/SparkR/profile/shell.R"
fi
=======
export PROJECT_HOME="${SPARK_HOME}/R"
>>>>>>> baefd9ea

exec "$SPARK_HOME"/bin/spark-submit sparkr-shell-main "$@"<|MERGE_RESOLUTION|>--- conflicted
+++ resolved
@@ -36,13 +36,4 @@
   usage
 fi
 
-<<<<<<< HEAD
-export PROJECT_HOME="${SPARK_HOME}/R/"
-if [ $# -eq 0 ]; then
-  export R_PROFILE_USER="${SPARK_HOME}/R/lib/SparkR/profile/shell.R"
-fi
-=======
-export PROJECT_HOME="${SPARK_HOME}/R"
->>>>>>> baefd9ea
-
 exec "$SPARK_HOME"/bin/spark-submit sparkr-shell-main "$@"